--- conflicted
+++ resolved
@@ -1,479 +1,449 @@
-import binascii
-import collections
-import datetime
-import hashlib
-import json
-import re
-import tempfile
-import six
-import sys
-
-from dotenv import load_dotenv
-from io import FileIO
-from google.cloud import storage
-from google.oauth2 import service_account
-from six.moves.urllib.parse import quote
-
-from os import environ
-
-
-load_dotenv()
-
-
-class GcsTools(object):
-    """
-    Singleton object for working with GCS objects.
-    """
-
-    # _client = storage.Client()
-    _instance = None
-    _creds = None
-
-    def __new__(cls, *args, **kwargs):
-        """
-        Singleton catcher. Can optionally pass a kwarg or "use_service_account" with a value of
-        {'keyfile'=path_to_json_keyfile} to authenticate as a service account
-        :param args:
-        :param kwargs:
-        """
-        if cls._instance is None:
-            cls._instance = super(GcsTools, cls).__new__(cls)
-
-            if "use_service_account" in kwargs:
-                gcs_account = kwargs["use_service_account"]
-                cls._client = storage.Client.from_service_account_json(
-                    gcs_account["keyfile"]
-                )
-                cls._creds = service_account.Credentials.from_service_account_file(
-                    gcs_account["keyfile"]
-                )
-            else:
-                cls._client = storage.Client()
-        return cls._instance
-
-    @staticmethod
-    def check_file_exists_on_cloud(bucket: str, filename: str) -> storage.Blob:
-        """[summary]
-        Pass a bucket and a filename (including any prefix path
-        and return whether it exists on cloud storage
-
-        Args:
-        :param bucket: Bucket name
-        :param filename: A path and filename to the file in the bucket
-        :return: Boolean, exists or not
-        """
-        bucket = GcsTools._client.bucket(bucket)
-        stats = storage.Blob(bucket=bucket, name=filename).exists(GcsTools._client)
-        return stats
-
-    @staticmethod
-    def list_blobs(bucket_name: str, p: str = "") -> list:
-        """[summary]
-        Return a list of all object blobs in the given bucket matching the optional prefix p
-
-        Args:
-        :param bucket_name: The name of the source bucket
-        :param p: An optional destination path if the sourced files are in a specific folder.
-        :return:
-        """
-        blobs = GcsTools._client.list_blobs(bucket_name, prefix=p)
-        return blobs
-
-    @staticmethod
-    def list_blobs_names(bucket_name: str, p: str = "") -> list:
-        """[summary]
-        Return a list of all blob names in the given bucket matching the optional prefix p
-
-        Args:
-        :param bucket_name: The name of the source bucket
-        :param p: An optional destination folder path if the sourced files are in a specific folder.
-        :return:
-        """
-        blobs = GcsTools._client.list_blobs(bucket_name, prefix=p)
-        blobnames = [x.name for x in blobs]
-        return blobnames
-
-    @staticmethod
-    def get_list_blobs_uris(bucket_name: str, p: str = "") -> dict:
-        """[summary]
-        Return a list of all blob uris within a gcp bucket. These objects are specifically .tif files to prevent bad data from being fed in.
-
-        This function is specially modified and used in rpms-merge
-
-        Args:
-        :param bucket_name: The name of the source bucket
-        :param p: An optional destination path if the sourced .tif files are in a specific folder.
-        :return:
-        """
-        # bucket = GcsTools._client.bucket(bucket_name)
-        blobs = GcsTools._client.list_blobs(bucket_name, prefix=p)
-        year_dict = {}
-        blobnames = [
-            "gs://" + bucket_name + "/" + x.name
-            for x in blobs
-            if x.name.endswith(".tif")
-        ]
-
-        for blob in blobnames:
-            match = re.search("\d{4}", blob)
-            if match.group() not in year_dict:
-                temp_list = [blob]
-                year_dict[match.group()] = temp_list
-            else:
-                year_dict[match.group()].append(blob)
-
-        return year_dict
-
-    @staticmethod
-    def download_temp(bucket: str, remote_path: str) -> tempfile.NamedTemporaryFile:
-        """[summary]
-        Download a file from GCS and write it to a temporary file on disk. Return the named
-        temporary file.
-
-        Args:
-        :param bucket_name: The name of the source bucket
-        :param remote_path: The source path of the source blob.
-        :return:
-        """
-        bucket = GcsTools._client.bucket(bucket)
-        blob = bucket.blob(remote_path)
-
-        fp = tempfile.NamedTemporaryFile()
-
-        GcsTools._client.download_blob_to_file(blob, fp)
-        fp.seek(0)
-        return fp
-
-    @staticmethod
-    def download_blob(bucket: str, remote_path: str, local_path: str) -> None:
-        """[summary]
-        Download a file from GCS and write it to disk.
-
-        Args:
-        :param bucket_name: The name of the source bucket
-        :param remote_path: The destination folder path of the sourced blob.
-        :return:
-        """
-        bucket = GcsTools._client.bucket(bucket)
-        blob = bucket.blob(remote_path)
-
-        blob.download_to_filename(local_path)
-        return
-
-    @staticmethod
-    def upload_temp(
-        bucket_name: str, source_file_obj: FileIO, destination_blob_name: str
-    ) -> None:
-        """[summary]
-        Upload a file object from disk. Works with temp files, should also work with "real" files as long
-        as they're open as a file object. TODO test real files
-
-        Args:
-        :param bucket_name: Bucket to upload file to
-        :param source_file_obj: An active file object to upload
-        :param destination_blob_name: A name, including any "subdirectories", to upload the blob to (but not bucket)
-        :return:
-        """
-        bucket = GcsTools._client.bucket(bucket_name)
-        blob = bucket.blob(destination_blob_name)
-
-        blob.upload_from_file(source_file_obj, rewind=True)
-        # We return the blob object in order to make the temporary file public for download in main.py
-        return blob
-
-    @staticmethod
-    def upload_from_memory(
-        bucket_name: str, contents: str, destination_blob_name: str
-    ) -> None:
-        """ "[summary]
-        Upload a string from memory.
-
-        Args:
-        :param bucket_name: Bucket to upload file to
-        :param contents: A string to write to file
-        :param destination_blob_name: A name, including any "subdirectories", to upload the blob to (but not bucket)
-        :return:
-        """
-        bucket = GcsTools._client.bucket(bucket_name)
-        blob = bucket.blob(destination_blob_name)
-
-        blob.upload_from_string(contents)
-
-        # print(
-        #     f"{destination_blob_name} with contents {contents} uploaded to {bucket_name}."
-        # )
-        return
-
-    @staticmethod
-    def delete_blob(bucket_name: str, blob_name: str) -> None:
-        """[summary]
-        Deletes a blob from the bucket.
-
-        Args:
-        :param bucket_name: The name of the source bucket
-        :param blob_name: The source path of the source blob.
-        :return:
-        """
-
-        # bucket_name = "your-bucket-name"
-        # blob_name = "your-object-name"
-
-        bucket = GcsTools._client.bucket(bucket_name)
-        blob = bucket.blob(blob_name)
-        blob.delete()
-
-        print("Blob {} deleted.".format(blob_name))
-        return
-
-    @staticmethod
-    def move_blob(
-        source_bucket: str, source_blob_name: str, dest_bucket: str, dest_blob_name: str
-    ) -> None:
-        """[summary]
-        A function to move a blob from one bucket to the other. WARNING: This function deletes the source blob from its source folder after moving.
-
-        Args:
-        :param source_bucket: The name of the source bucket
-        :param source_blob_name: The source path of the source blob.
-        :param dest_bucket: The name of the destination bucket
-        :param dest_blob_name: The destination path of the sourced blob.
-        :return:
-        """
-        source_bucket = GcsTools._client.bucket(source_bucket)
-        source_blob = source_bucket.blob(source_blob_name)
-        dest_bucket = GcsTools._client.bucket(dest_bucket)
-
-        new_blob = source_bucket.copy_blob(source_blob, dest_bucket, dest_blob_name)
-        source_blob.delete()
-        print("File moved from {} to {}".format(source_blob_name, dest_blob_name))
-
-    @staticmethod
-    def copy_blob(
-        bucket_name: str,
-        blob_name: str,
-        destination_bucket_name: str,
-        destination_blob_name: str,
-        preserve_acl: bool = False
-    ) -> None:
-        """[summary]
-        Copies a blob from one bucket to another with a new name.
-
-        Args:
-        :param bucket_name: The name of the source bucket
-        :param blob_name: The source path of the source blob.
-        :param destination_bucket_name: The name of the destination bucket
-        :param destination_blob_name: The destination path of the sourced blob.
-        :param preserve_acl: Whether or not to preserve the ACL of the source blob.
-
-        :return:
-
-        """
-        # bucket_name = "your-bucket-name"
-        # blob_name = "your-object-name"
-        # destination_bucket_name = "destination-bucket-name"
-        # destination_blob_name = "destination-object-name"
-
-        source_bucket = GcsTools._client.bucket(bucket_name)
-        source_blob = source_bucket.blob(blob_name)
-        destination_bucket = GcsTools._client.bucket(destination_bucket_name)
-
-        blob_copy = source_bucket.copy_blob(
-            source_blob, destination_bucket, destination_blob_name, preserve_acl=preserve_acl
-        )
-
-    @staticmethod
-    def upload_input_group(
-        bucket_name: str, source_file_name: str, data: dict, data_type
-    ) -> None:
-        """[summary]
-        This helper function that uploads a data cluster of user inputs to a unique folder, likely named with a user generated hash id.
-
-        This function is specially modified and used in hwpc-web
-
-        Args:
-            bucket_name ([type]): The name of the destination bucket you are uploading to.
-            source_file_name ([type]): The name of the destination folder for the user date, this consists of "hwpc-user-inputs" and the user's generated id.
-            data ([type]): The data to be delivered to the destination folder.
-            data_type ([type]): A logic check for harvested_wood_products.
-        """
-
-        data_json = {}
-        # Code parses through data pulled from web
-<<<<<<< HEAD
-        for key,value in data.items():
-            # If the code was potentially converted from a pandas dataframe for wide-to-long formatting or is just a string type it pases through here
-            if str(type(value)) == "<class 'str'>":
-                path = source_file_name+key
-                temp_file = tempfile.TemporaryFile()
-                temp_file.write(value.encode())
-                temp_file.seek(0)
-                data_json[key] = path
-                GcsTools._client.upload_temp(bucket_name, temp_file, path)
-                temp_file.close()
-            # If the input is not empty, it will make the file and upload. If it is empty, it will be skipped and save memory.
-            if str(type(value)) == "<class 'werkzeug.datastructures.FileStorage'>":
-                if (value.content_length == "text/csv"):
-                    path = source_file_name+key
-=======
-        for key, value in data.items():
-            # If the input type is not a file type, it will write a text file with information and push it up to cloud storage
-            if type(value) != data_type:
-                # If the input is not empty, it will make the file and upload. If it is empty, it will be skipped and save memory.
-                if value != "":
-                    path = source_file_name + key
-                    temp = value.encode()
->>>>>>> 891da0e9
-                    temp_file = tempfile.TemporaryFile()
-                    temp_file.write(value.read())
-                    temp_file.seek(0)
-<<<<<<< HEAD
-                    data_json[key]=path
-                    GcsTools._client.upload_temp(bucket_name, temp_file, path)
-                    temp_file.close()
-                path = source_file_name+key
-                data_json[key]=path
-            
-=======
-                    data_json[key] = path
-                    GcsTools().upload_temp(bucket_name, temp_file, path)
-                    temp_file.close()
-            # If it is a file type, it will directly upload the file instead
-            else:
-                # If the input is not empty, it will make the file and upload. If it is empty, it will be skipped and save memory.
-                if value.headers["Content-Type"] != "application/octet-stream":
-                    path = source_file_name + key
-                    data_json[key] = path
-                    GcsTools().upload_temp(bucket_name, value, path)
-
->>>>>>> 891da0e9
-        # The json of all the file paths is converted into a string then to bytes to be uploaded as a temp file for use in the worker.
-        data_json = json.dumps(data_json)
-        data_json = data_json.encode()
-        user_file = tempfile.TemporaryFile()
-        user_file.write(data_json)
-        user_file.seek(0)
-<<<<<<< HEAD
-        GcsTools._client.upload_temp(bucket_name, user_file, source_file_name + "user_input.json")
-=======
-        GcsTools().upload_temp(
-            bucket_name, user_file, source_file_name + "user_input.json"
-        )
->>>>>>> 891da0e9
-        user_file.close()
-        return
-
-    @staticmethod
-    def make_blob_public(bucket_name: str, blob_name: str) -> None:
-        """Makes a blob publicly accessible."""
-        # bucket_name = "your-bucket-name"
-        # blob_name = "your-object-name"
-
-        bucket = GcsTools._client.bucket(bucket_name)
-        blob = bucket.blob(blob_name)
-
-        blob.make_public()
-
-    @staticmethod
-    def generate_signed_url(
-        bucket_name,
-        object_name,
-        subresource=None,
-        expiration=1000,
-        http_method="GET",
-        query_parameters=None,
-        headers=None,
-    ):
-        """
-        TODO add docs
-        """
-        if expiration > 604800:
-            print("Expiration Time can't be longer than 604800 seconds (7 days).")
-            return None
-
-        escaped_object_name = quote(six.ensure_binary(object_name), safe=b"/~")
-        canonical_uri = "/{}".format(escaped_object_name)
-
-        datetime_now = datetime.datetime.now(tz=datetime.timezone.utc)
-        request_timestamp = datetime_now.strftime("%Y%m%dT%H%M%SZ")
-        datestamp = datetime_now.strftime("%Y%m%d")
-
-        google_credentials = GcsTools._creds
-        if google_credentials is None:
-            print("No service account available for signing.")
-            return None
-
-        client_email = google_credentials.service_account_email
-        credential_scope = "{}/auto/storage/goog4_request".format(datestamp)
-        credential = "{}/{}".format(client_email, credential_scope)
-
-        if headers is None:
-            headers = dict()
-        host = "{}.storage.googleapis.com".format(bucket_name)
-        headers["host"] = host
-
-        canonical_headers = ""
-        ordered_headers = collections.OrderedDict(sorted(headers.items()))
-        for k, v in ordered_headers.items():
-            lower_k = str(k).lower()
-            strip_v = str(v).lower()
-            canonical_headers += "{}:{}\n".format(lower_k, strip_v)
-
-        signed_headers = ""
-        for k, _ in ordered_headers.items():
-            lower_k = str(k).lower()
-            signed_headers += "{};".format(lower_k)
-        signed_headers = signed_headers[:-1]  # remove trailing ';'
-
-        if query_parameters is None:
-            query_parameters = dict()
-        query_parameters["X-Goog-Algorithm"] = "GOOG4-RSA-SHA256"
-        query_parameters["X-Goog-Credential"] = credential
-        query_parameters["X-Goog-Date"] = request_timestamp
-        query_parameters["X-Goog-Expires"] = expiration
-        query_parameters["X-Goog-SignedHeaders"] = signed_headers
-        if subresource:
-            query_parameters[subresource] = ""
-
-        canonical_query_string = ""
-        ordered_query_parameters = collections.OrderedDict(
-            sorted(query_parameters.items())
-        )
-        for k, v in ordered_query_parameters.items():
-            encoded_k = quote(str(k), safe="")
-            encoded_v = quote(str(v), safe="")
-            canonical_query_string += "{}={}&".format(encoded_k, encoded_v)
-        canonical_query_string = canonical_query_string[:-1]  # remove trailing '&'
-
-        canonical_request = "\n".join(
-            [
-                http_method,
-                canonical_uri,
-                canonical_query_string,
-                canonical_headers,
-                signed_headers,
-                "UNSIGNED-PAYLOAD",
-            ]
-        )
-
-        canonical_request_hash = hashlib.sha256(canonical_request.encode()).hexdigest()
-
-        string_to_sign = "\n".join(
-            [
-                "GOOG4-RSA-SHA256",
-                request_timestamp,
-                credential_scope,
-                canonical_request_hash,
-            ]
-        )
-
-        # signer.sign() signs using RSA-SHA256 with PKCS1v15 padding
-        signature = binascii.hexlify(
-            google_credentials.signer.sign(string_to_sign)
-        ).decode()
-
-        scheme_and_host = "{}://{}".format("https", host)
-        signed_url = "{}{}?{}&x-goog-signature={}".format(
-            scheme_and_host, canonical_uri, canonical_query_string, signature
-        )
-
-        return signed_url+import binascii
+import collections
+import datetime
+import hashlib
+import json
+import re
+import tempfile
+import six
+import sys
+
+from dotenv import load_dotenv
+from io import FileIO
+from google.cloud import storage
+from google.oauth2 import service_account
+from six.moves.urllib.parse import quote
+
+from os import environ
+
+
+load_dotenv()
+
+
+class GcsTools(object):
+    """
+    Singleton object for working with GCS objects.
+    """
+
+    # _client = storage.Client()
+    _instance = None
+    _creds = None
+
+    def __new__(cls, *args, **kwargs):
+        """
+        Singleton catcher. Can optionally pass a kwarg or "use_service_account" with a value of
+        {'keyfile'=path_to_json_keyfile} to authenticate as a service account
+        :param args:
+        :param kwargs:
+        """
+        if cls._instance is None:
+            cls._instance = super(GcsTools, cls).__new__(cls)
+
+            if "use_service_account" in kwargs:
+                gcs_account = kwargs["use_service_account"]
+                cls._client = storage.Client.from_service_account_json(
+                    gcs_account["keyfile"]
+                )
+                cls._creds = service_account.Credentials.from_service_account_file(
+                    gcs_account["keyfile"]
+                )
+            else:
+                cls._client = storage.Client()
+        return cls._instance
+
+    @staticmethod
+    def check_file_exists_on_cloud(bucket: str, filename: str) -> storage.Blob:
+        """[summary]
+        Pass a bucket and a filename (including any prefix path
+        and return whether it exists on cloud storage
+
+        Args:
+        :param bucket: Bucket name
+        :param filename: A path and filename to the file in the bucket
+        :return: Boolean, exists or not
+        """
+        bucket = GcsTools._client.bucket(bucket)
+        stats = storage.Blob(bucket=bucket, name=filename).exists(GcsTools._client)
+        return stats
+
+    @staticmethod
+    def list_blobs(bucket_name: str, p: str = "") -> list:
+        """[summary]
+        Return a list of all object blobs in the given bucket matching the optional prefix p
+
+        Args:
+        :param bucket_name: The name of the source bucket
+        :param p: An optional destination path if the sourced files are in a specific folder.
+        :return:
+        """
+        blobs = GcsTools._client.list_blobs(bucket_name, prefix=p)
+        return blobs
+
+    @staticmethod
+    def list_blobs_names(bucket_name: str, p: str = "") -> list:
+        """[summary]
+        Return a list of all blob names in the given bucket matching the optional prefix p
+
+        Args:
+        :param bucket_name: The name of the source bucket
+        :param p: An optional destination folder path if the sourced files are in a specific folder.
+        :return:
+        """
+        blobs = GcsTools._client.list_blobs(bucket_name, prefix=p)
+        blobnames = [x.name for x in blobs]
+        return blobnames
+
+    @staticmethod
+    def get_list_blobs_uris(bucket_name: str, p: str = "") -> dict:
+        """[summary]
+        Return a list of all blob uris within a gcp bucket. These objects are specifically .tif files to prevent bad data from being fed in.
+
+        This function is specially modified and used in rpms-merge
+
+        Args:
+        :param bucket_name: The name of the source bucket
+        :param p: An optional destination path if the sourced .tif files are in a specific folder.
+        :return:
+        """
+        # bucket = GcsTools._client.bucket(bucket_name)
+        blobs = GcsTools._client.list_blobs(bucket_name, prefix=p)
+        year_dict = {}
+        blobnames = [
+            "gs://" + bucket_name + "/" + x.name
+            for x in blobs
+            if x.name.endswith(".tif")
+        ]
+
+        for blob in blobnames:
+            match = re.search("\d{4}", blob)
+            if match.group() not in year_dict:
+                temp_list = [blob]
+                year_dict[match.group()] = temp_list
+            else:
+                year_dict[match.group()].append(blob)
+
+        return year_dict
+
+    @staticmethod
+    def download_temp(bucket: str, remote_path: str) -> tempfile.NamedTemporaryFile:
+        """[summary]
+        Download a file from GCS and write it to a temporary file on disk. Return the named
+        temporary file.
+
+        Args:
+        :param bucket_name: The name of the source bucket
+        :param remote_path: The source path of the source blob.
+        :return:
+        """
+        bucket = GcsTools._client.bucket(bucket)
+        blob = bucket.blob(remote_path)
+
+        fp = tempfile.NamedTemporaryFile()
+
+        GcsTools._client.download_blob_to_file(blob, fp)
+        fp.seek(0)
+        return fp
+
+    @staticmethod
+    def download_blob(bucket: str, remote_path: str, local_path: str) -> None:
+        """[summary]
+        Download a file from GCS and write it to disk.
+
+        Args:
+        :param bucket_name: The name of the source bucket
+        :param remote_path: The destination folder path of the sourced blob.
+        :return:
+        """
+        bucket = GcsTools._client.bucket(bucket)
+        blob = bucket.blob(remote_path)
+
+        blob.download_to_filename(local_path)
+        return
+
+    @staticmethod
+    def upload_temp(
+        bucket_name: str, source_file_obj: FileIO, destination_blob_name: str
+    ) -> None:
+        """[summary]
+        Upload a file object from disk. Works with temp files, should also work with "real" files as long
+        as they're open as a file object. TODO test real files
+
+        Args:
+        :param bucket_name: Bucket to upload file to
+        :param source_file_obj: An active file object to upload
+        :param destination_blob_name: A name, including any "subdirectories", to upload the blob to (but not bucket)
+        :return:
+        """
+        bucket = GcsTools._client.bucket(bucket_name)
+        blob = bucket.blob(destination_blob_name)
+
+        blob.upload_from_file(source_file_obj, rewind=True)
+        # We return the blob object in order to make the temporary file public for download in main.py
+        return blob
+
+    @staticmethod
+    def upload_from_memory(
+        bucket_name: str, contents: str, destination_blob_name: str
+    ) -> None:
+        """ "[summary]
+        Upload a string from memory.
+
+        Args:
+        :param bucket_name: Bucket to upload file to
+        :param contents: A string to write to file
+        :param destination_blob_name: A name, including any "subdirectories", to upload the blob to (but not bucket)
+        :return:
+        """
+        bucket = GcsTools._client.bucket(bucket_name)
+        blob = bucket.blob(destination_blob_name)
+
+        blob.upload_from_string(contents)
+
+        # print(
+        #     f"{destination_blob_name} with contents {contents} uploaded to {bucket_name}."
+        # )
+        return
+
+    @staticmethod
+    def delete_blob(bucket_name: str, blob_name: str) -> None:
+        """[summary]
+        Deletes a blob from the bucket.
+
+        Args:
+        :param bucket_name: The name of the source bucket
+        :param blob_name: The source path of the source blob.
+        :return:
+        """
+
+        # bucket_name = "your-bucket-name"
+        # blob_name = "your-object-name"
+
+        bucket = GcsTools._client.bucket(bucket_name)
+        blob = bucket.blob(blob_name)
+        blob.delete()
+
+        print("Blob {} deleted.".format(blob_name))
+        return
+
+    @staticmethod
+    def move_blob(
+        source_bucket: str, source_blob_name: str, dest_bucket: str, dest_blob_name: str
+    ) -> None:
+        """[summary]
+        A function to move a blob from one bucket to the other. WARNING: This function deletes the source blob from its source folder after moving.
+
+        Args:
+        :param source_bucket: The name of the source bucket
+        :param source_blob_name: The source path of the source blob.
+        :param dest_bucket: The name of the destination bucket
+        :param dest_blob_name: The destination path of the sourced blob.
+        :return:
+        """
+        source_bucket = GcsTools._client.bucket(source_bucket)
+        source_blob = source_bucket.blob(source_blob_name)
+        dest_bucket = GcsTools._client.bucket(dest_bucket)
+
+        new_blob = source_bucket.copy_blob(source_blob, dest_bucket, dest_blob_name)
+        source_blob.delete()
+        print("File moved from {} to {}".format(source_blob_name, dest_blob_name))
+
+    @staticmethod
+    def copy_blob(
+        bucket_name: str,
+        blob_name: str,
+        destination_bucket_name: str,
+        destination_blob_name: str,
+        preserve_acl: bool = False
+    ) -> None:
+        """[summary]
+        Copies a blob from one bucket to another with a new name.
+
+        Args:
+        :param bucket_name: The name of the source bucket
+        :param blob_name: The source path of the source blob.
+        :param destination_bucket_name: The name of the destination bucket
+        :param destination_blob_name: The destination path of the sourced blob.
+        :param preserve_acl: Whether or not to preserve the ACL of the source blob.
+
+        :return:
+
+        """
+        # bucket_name = "your-bucket-name"
+        # blob_name = "your-object-name"
+        # destination_bucket_name = "destination-bucket-name"
+        # destination_blob_name = "destination-object-name"
+
+        source_bucket = GcsTools._client.bucket(bucket_name)
+        source_blob = source_bucket.blob(blob_name)
+        destination_bucket = GcsTools._client.bucket(destination_bucket_name)
+
+        blob_copy = source_bucket.copy_blob(
+            source_blob, destination_bucket, destination_blob_name, preserve_acl=preserve_acl
+        )
+
+    @staticmethod
+    def upload_input_group(
+        bucket_name: str, source_file_name: str, data: dict, data_type
+    ) -> None:
+        """[summary]
+        This helper function that uploads a data cluster of user inputs to a unique folder, likely named with a user generated hash id.
+
+        This function is specially modified and used in hwpc-web
+
+        Args:
+            bucket_name ([type]): The name of the destination bucket you are uploading to.
+            source_file_name ([type]): The name of the destination folder for the user date, this consists of "hwpc-user-inputs" and the user's generated id.
+            data ([type]): The data to be delivered to the destination folder.
+            data_type ([type]): A logic check for harvested_wood_products.
+        """
+
+        data_json = {}
+        # Code parses through data pulled from web
+        for key,value in data.items():
+            # If the code was potentially converted from a pandas dataframe for wide-to-long formatting or is just a string type it pases through here
+            if str(type(value)) == "<class 'str'>":
+                path = source_file_name+key
+                temp_file = tempfile.TemporaryFile()
+                temp_file.write(value.encode())
+                temp_file.seek(0)
+                data_json[key] = path
+                GcsTools.upload_temp(bucket_name, temp_file, path)
+                temp_file.close()
+            # If the input is not empty, it will make the file and upload. If it is empty, it will be skipped and save memory.
+            if str(type(value)) == "<class 'werkzeug.datastructures.FileStorage'>":
+                if (value.content_length == "text/csv"):
+                    path = source_file_name+key
+                    temp_file = tempfile.TemporaryFile()
+                    temp_file.write(value.read())
+                    temp_file.seek(0)
+                    data_json[key]=path
+                    GcsTools.upload_temp(bucket_name, temp_file, path)
+                    temp_file.close()
+                path = source_file_name+key
+                data_json[key]=path
+            
+        # The json of all the file paths is converted into a string then to bytes to be uploaded as a temp file for use in the worker.
+        data_json = json.dumps(data_json)
+        data_json = data_json.encode()
+        user_file = tempfile.TemporaryFile()
+        user_file.write(data_json)
+        user_file.seek(0)
+        GcsTools.upload_temp(bucket_name, user_file, source_file_name + "user_input.json")
+        user_file.close()
+        return
+
+    @staticmethod
+    def make_blob_public(bucket_name: str, blob_name: str) -> None:
+        """Makes a blob publicly accessible."""
+        # bucket_name = "your-bucket-name"
+        # blob_name = "your-object-name"
+
+        bucket = GcsTools._client.bucket(bucket_name)
+        blob = bucket.blob(blob_name)
+
+        blob.make_public()
+
+    @staticmethod
+    def generate_signed_url(
+        bucket_name,
+        object_name,
+        subresource=None,
+        expiration=1000,
+        http_method="GET",
+        query_parameters=None,
+        headers=None,
+    ):
+        """
+        TODO add docs
+        """
+        if expiration > 604800:
+            print("Expiration Time can't be longer than 604800 seconds (7 days).")
+            return None
+
+        escaped_object_name = quote(six.ensure_binary(object_name), safe=b"/~")
+        canonical_uri = "/{}".format(escaped_object_name)
+
+        datetime_now = datetime.datetime.now(tz=datetime.timezone.utc)
+        request_timestamp = datetime_now.strftime("%Y%m%dT%H%M%SZ")
+        datestamp = datetime_now.strftime("%Y%m%d")
+
+        google_credentials = GcsTools._creds
+        if google_credentials is None:
+            print("No service account available for signing.")
+            return None
+
+        client_email = google_credentials.service_account_email
+        credential_scope = "{}/auto/storage/goog4_request".format(datestamp)
+        credential = "{}/{}".format(client_email, credential_scope)
+
+        if headers is None:
+            headers = dict()
+        host = "{}.storage.googleapis.com".format(bucket_name)
+        headers["host"] = host
+
+        canonical_headers = ""
+        ordered_headers = collections.OrderedDict(sorted(headers.items()))
+        for k, v in ordered_headers.items():
+            lower_k = str(k).lower()
+            strip_v = str(v).lower()
+            canonical_headers += "{}:{}\n".format(lower_k, strip_v)
+
+        signed_headers = ""
+        for k, _ in ordered_headers.items():
+            lower_k = str(k).lower()
+            signed_headers += "{};".format(lower_k)
+        signed_headers = signed_headers[:-1]  # remove trailing ';'
+
+        if query_parameters is None:
+            query_parameters = dict()
+        query_parameters["X-Goog-Algorithm"] = "GOOG4-RSA-SHA256"
+        query_parameters["X-Goog-Credential"] = credential
+        query_parameters["X-Goog-Date"] = request_timestamp
+        query_parameters["X-Goog-Expires"] = expiration
+        query_parameters["X-Goog-SignedHeaders"] = signed_headers
+        if subresource:
+            query_parameters[subresource] = ""
+
+        canonical_query_string = ""
+        ordered_query_parameters = collections.OrderedDict(
+            sorted(query_parameters.items())
+        )
+        for k, v in ordered_query_parameters.items():
+            encoded_k = quote(str(k), safe="")
+            encoded_v = quote(str(v), safe="")
+            canonical_query_string += "{}={}&".format(encoded_k, encoded_v)
+        canonical_query_string = canonical_query_string[:-1]  # remove trailing '&'
+
+        canonical_request = "\n".join(
+            [
+                http_method,
+                canonical_uri,
+                canonical_query_string,
+                canonical_headers,
+                signed_headers,
+                "UNSIGNED-PAYLOAD",
+            ]
+        )
+
+        canonical_request_hash = hashlib.sha256(canonical_request.encode()).hexdigest()
+
+        string_to_sign = "\n".join(
+            [
+                "GOOG4-RSA-SHA256",
+                request_timestamp,
+                credential_scope,
+                canonical_request_hash,
+            ]
+        )
+
+        # signer.sign() signs using RSA-SHA256 with PKCS1v15 padding
+        signature = binascii.hexlify(
+            google_credentials.signer.sign(string_to_sign)
+        ).decode()
+
+        scheme_and_host = "{}://{}".format("https", host)
+        signed_url = "{}{}?{}&x-goog-signature={}".format(
+            scheme_and_host, canonical_uri, canonical_query_string, signature
+        )
+
+        return signed_url