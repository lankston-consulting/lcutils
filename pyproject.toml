--- conflicted
+++ resolved
@@ -1,34 +1,30 @@
-[project]
-name = "lcutils"
-description = ""
-<<<<<<< HEAD
-version = "0.2.4"
-=======
-version = "0.3.3"
->>>>>>> 891da0e9
-readme = "README.md"
-requires-python = ">=3.7"
-license = {file = "LICENSE"}
-authors = [
-    {name = "Robb Lankston", email = "robb@lankstonconsulting.com"},
-]
-keywords = []
-classifiers = [
-    "Intended Audience :: Information Technology",
-    "Intended Audience :: Science/Research",
-    "Programming Language :: Python :: 3.7",
-    "Programming Language :: Python :: 3.8",
-    "Programming Language :: Python :: 3.9",
-    "Topic :: Scientific/Engineering :: GIS",
-]
-
-dependencies = [
-    "pipenv>=2022.4.8",
-    "python-dotenv>=0.20.0",
-    "google-cloud-storage>=1.33.0",
-    "earthengine-api>=0.1.260",
-    "google-auth>=2.9.0"
-]
-
-[project.urls]
+[project]
+name = "lcutils"
+description = ""
+version = "0.3.4"
+readme = "README.md"
+requires-python = ">=3.7"
+license = {file = "LICENSE"}
+authors = [
+    {name = "Robb Lankston", email = "robb@lankstonconsulting.com"},
+]
+keywords = []
+classifiers = [
+    "Intended Audience :: Information Technology",
+    "Intended Audience :: Science/Research",
+    "Programming Language :: Python :: 3.7",
+    "Programming Language :: Python :: 3.8",
+    "Programming Language :: Python :: 3.9",
+    "Topic :: Scientific/Engineering :: GIS",
+]
+
+dependencies = [
+    "pipenv>=2022.4.8",
+    "python-dotenv>=0.20.0",
+    "google-cloud-storage>=1.33.0",
+    "earthengine-api>=0.1.260",
+    "google-auth>=2.9.0"
+]
+
+[project.urls]
 Source = "https://github.com/lankston-consulting/lcutils"